--- conflicted
+++ resolved
@@ -81,13 +81,8 @@
     one-point-at-a-time.
 
     Parameters
-<<<<<<< HEAD
-    -------------
+    ----------
     interactions: BaseInteractions
-=======
-    ----------
-    interactions: Interactions
->>>>>>> aafcb41b
         If not provided, an ``Interactions`` object will be created with ``mat`` or all of
         ``users``, ``items``, and ``ratings``
     mat: scipy.sparse.coo_matrix or numpy.array, 2-dimensional
@@ -117,13 +112,8 @@
         https://pytorch.org/docs/stable/data.html#torch.utils.data.DataLoader
 
     Attributes
-<<<<<<< HEAD
-    -------------
+    ----------
     interactions: Interactions (default) or ExplicitInteractions
-=======
-    ----------
-    interactions: Interactions
->>>>>>> aafcb41b
 
     """
     def __init__(self,
