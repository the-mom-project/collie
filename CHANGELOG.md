--- conflicted
+++ resolved
@@ -3,7 +3,6 @@
 
 The format is based on [Keep a Changelog](http://keepachangelog.com/en/1.0.0/) and this project uses [Semantic Versioning](http://semver.org/).
 
-<<<<<<< HEAD
 # [1.1.0] - 2021-7-13
 ### Added
  - multi-stage model template ``MultiStagePipeline``
@@ -16,7 +15,7 @@
  - ``_get_item_embeddings`` methods now return a ``torch.tensor`` type
 ### Removed
  - ``MultiOptimizer.step`` method
-=======
+
 # [1.0.1] - 2021-7-13
 ### Fixed
  - GitHub URL in ``read_movielens_posters_df`` to point to new repo name
@@ -28,7 +27,6 @@
 # [0.6.1] - 2021-7-13
 ### Added
  - name change warning from ``collie_recs -> collie``
->>>>>>> 934d0e7e
 
 # [0.6.0] - 2021-7-6
 ### Added
